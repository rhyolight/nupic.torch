--- conflicted
+++ resolved
@@ -17,15 +17,11 @@
     
     python setup.py develop
 
-<<<<<<< HEAD
-## Test
-=======
 Or using conda:
 
     conda env create
 
 ### Test
->>>>>>> 9cf4cd57
 
 To run all tests:
 
